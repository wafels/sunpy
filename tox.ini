--- conflicted
+++ resolved
@@ -40,7 +40,8 @@
     devdeps: matplotlib>=0.0.dev0
     devdeps: numpy>=0.0.dev0
     devdeps: pandas>=0.0.dev0
-<<<<<<< HEAD
+    devdeps: pluggy>=0.0.dev0
+    devdeps: pytest>=0.0.dev0
     # oldestdeps we pin against to ensure correct versions
     oldestdeps: asdf-astropy<0.3.0
     oldestdeps: asdf<2.12.0
@@ -48,18 +49,7 @@
     oldestdeps: beautifulsoup4<4.12.0
     oldestdeps: cdflib<0.4.5
     oldestdeps: dask[array]<2022.6.0
-=======
-    devdeps: pluggy>=0.0.dev0
-    devdeps: pytest>=0.0.dev0
-    # Oldest deps we pin against
-    oldestdeps: asdf-astropy<0.1.2
-    oldestdeps: asdf<2.9.0
-    oldestdeps: astropy<5.1.0
-    oldestdeps: beautifulsoup4<4.9.0
-    oldestdeps: cdflib<0.3.20
-    oldestdeps: dask[array]<2021.5.0
->>>>>>> e4b9c43b
-    oldestdeps: drms<0.7
+    oldestdeps: drms<0.8
     oldestdeps: glymur<0.9.2
     oldestdeps: h5netcdf<1.1.0
     oldestdeps: matplotlib<3.6.0
