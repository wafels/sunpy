#
# Calculates the co-ordinates along great arcs between two specified points
# which are assumed to be on disk.
#
import numpy as np

import astropy.units as u
from astropy.coordinates import SkyCoord

from sunpy.coordinates import Heliocentric


__all__ = ['GreatArc', 'ArcVisibility']


class GreatArc:
    """
    Calculate the properties of points on a great arc defined by two
    user-specified coordinates on a sphere.

    Parameters
    ----------
    initial : `~astropy.coordinates.SkyCoord`
        The first coordinate.

    target : `~astropy.coordinates.SkyCoord`
        The second coordinate.

    center : `~astropy.coordinates.SkyCoord`
        Center of the sphere.

    points : `None`, `int`, `numpy.ndarray`
        Number of points along the great arc.  If `None`, coordinates are
        calculated at 100 equally spaced points along the arc.  If `int`,
        coordinates are calculated at "points" equally spaced points along
        the arc.  If a numpy.ndarray is passed, it must be one dimensional
        and have values >=0 and <=1.  The values in this array correspond to
        parameterized locations along the arc, with zero corresponding to
        the initial coordinate and 1 corresponding to the last point of the
        arc. Setting this keyword on initializing a GreatArc object sets the
        locations of the default points along the great arc.

    great_circle : `bool`
        If True, calculate a great circle that passes through the initial and
        target coordinates.  If False, calculate points that lie along an arc
        between the initial and target coordinate.

    use_inner_angle_direction : `bool`
        Defines the direction of the great arc on the sphere. If True, then
        the great arc is directed along the inner angle from the initial to the
        target coordinate. If False, then the great arc is directed along the
        outer angle from the initial to the target coordinate.

    References
    ----------
    [1] https://www.mathworks.com/matlabcentral/newsreader/view_thread/277881
    [2] https://en.wikipedia.org/wiki/Great-circle_distance#Vector_version

    Example
    -------
    >>> import matplotlib.pyplot as plt
    >>> from astropy.coordinates import SkyCoord
    >>> import astropy.units as u
    >>> from sunpy.coordinates.utils import GreatArc
    >>> import sunpy.map
    >>> from sunpy.data.sample import AIA_171_IMAGE  # doctest: +REMOTE_DATA
    >>> m = sunpy.map.Map(AIA_171_IMAGE)  # doctest: +REMOTE_DATA
    >>> a = SkyCoord(600*u.arcsec, -600*u.arcsec, frame=m.coordinate_frame)  # doctest: +REMOTE_DATA
    >>> b = SkyCoord(-100*u.arcsec, 800*u.arcsec, frame=m.coordinate_frame)  # doctest: +REMOTE_DATA
    >>> great_arc = GreatArc(a, b)  # doctest: +REMOTE_DATA
    >>> ax = plt.subplot(projection=m)  # doctest: +SKIP
    >>> m.plot(axes=ax)  # doctest: +SKIP
    >>> ax.plot_coord(great_arc.coordinates, color='c')  # doctest: +SKIP
    >>> plt.show()  # doctest: +SKIP

    """

    def __init__(self, initial, target, center=None, points=100, great_circle=False, use_inner_angle_direction=True):

        # Initial and target coordinates
        self.initial = initial
        self.target = target

        # Observer
        self._output_observer = self.initial.observer

        # Co-ordinate frame of the initial coordinate is the frame used in the output
        self._output_frame = self.initial.frame

        # Observation time of the initial coordinate is the frame used in the output
        self._output_obstime = self.initial.obstime

        # Initial point of the great arc
        self._initial = self.initial.transform_to(Heliocentric)

        # Target point of the great arc
        self._target = self.target.transform_to(self._output_frame).transform_to(Heliocentric)

        # Units of the initial point
        self._distance_unit = self._initial.cartesian.xyz.unit

        # Set the center of the sphere
        if center is None:
            self._center = SkyCoord(0 * self._distance_unit,
                                    0 * self._distance_unit,
                                    0 * self._distance_unit,
                                    obstime=self._output_obstime,
                                    observer=self._output_observer,
                                    frame=Heliocentric)
        else:
            self._center = center.transform_to(self._output_frame).transform_to(Heliocentric)

        # Interpret the points keyword
        self.points = points
        if self.points is None:
            self._points = np.linspace(0, 1, 100)
        elif isinstance(self.points, int):
            self._points = np.linspace(0, 1, self.points)
        elif isinstance(self.points, np.ndarray):
            if self.points.ndim > 1:
                raise ValueError('One dimensional numpy ndarrays only.')
            if np.any(self.points < 0) or np.any(self.points > 1):
                raise ValueError('All value in points array must be strictly >=0 and <=1.')
            self._points = self.points
        else:
            raise ValueError('Incorrectly specified "points" keyword value.')

        # Did the user ask for a great circle?
        self.great_circle = great_circle

        # Which direction between the initial and target points?
        self.use_inner_angle_direction = use_inner_angle_direction

        # Convert the initial, target and center points to their Cartesian values
        self._initial_cartesian = self._initial.cartesian.xyz.to(self._distance_unit).value
        self._target_cartesian = self._target.cartesian.xyz.to(self._distance_unit).value
        self._center_cartesian = self._center.cartesian.xyz.to(self._distance_unit).value

        # Great arc properties calculation
        # Vector from center to first point
        self._v1 = self._initial_cartesian - self._center_cartesian

        # Distance of the first point from the center
        self._r = np.linalg.norm(self._v1)

        # Vector from center to second point
        self._v2 = self._target_cartesian - self._center_cartesian

        # The v3 vector lies in plane of v1 & v2 and is orthogonal to v1
        self._v3 = np.cross(np.cross(self._v1, self._v2), self._v1)
        self._v3 = self._r * self._v3 / np.linalg.norm(self._v3)

        # Radius of the sphere
        self._radius = self._r * self._distance_unit

        # Calculate the angle subtended by the requested arc
        if self.great_circle:
            full_circle = 2 * np.pi * u.rad
            if self.use_inner_angle_direction:
                self._angle = full_circle
            else:
                self._angle = -full_circle
        else:
            # Inner angle between v1 and v2 in radians
            inner_angle = np.arctan2(np.linalg.norm(np.cross(self._v1, self._v2)), np.dot(self._v1, self._v2)) * u.rad
            if self.use_inner_angle_direction:
                self._angle = inner_angle
            else:
                self._angle = inner_angle - 2 * np.pi * u.rad

        # Distance on the sphere between the initial point and the target point.
        self._distance = self._radius * self._angle.value

<<<<<<< HEAD
        # Interpret the points keyword
        self.points = points
        if isinstance(self.points, int):
            self._points = np.linspace(0, 1, self.points)
        elif isinstance(self.points, np.ndarray):
            if self.points.ndim > 1:
                raise ValueError('One dimensional numpy ndarrays only.')
            if np.any(self.points < 0) or np.any(self.points > 1):
                raise ValueError('All value in points array must be strictly >=0 and <=1.')
            self._points = self.points
        else:
            raise ValueError('Incorrectly specified "points" keyword value.')

        # Angles needed for the coordinate calculation
        self._angles = self._points.reshape(len(self._points), 1)*self._angle.value

        # Calculate the visibility of the arc coordinates - coordinates in
        # front of the plane of the Sun are classed as visible
        self._visibility = self.coordinates.transform_to(Heliocentric).z.value > 0
        self._front = self._visibility.astype(np.int)
        self._change = self._front[1:] - self._front[0:-1]


    @property
    def angles(self):
        return self._points*self._angle
=======
    @property
    def angles(self):
        """
        The angles subtended by the arc coordinates relative to the initial
        coordinate.
        """
        return self._points * self._angle
>>>>>>> fd49b4c4

    @property
    def distances(self):
        """
        The distance along the sphere for all the coordinates relative to the
        initial coordinate.
        """
        return self._radius * self.angles.value

    @property
    def coordinates(self):
        """
        Calculates the co-ordinates of the arc, returned in the frame of
        the start coordinate.

        Returns
        -------
        coordinates : `~astropy.coordinates.SkyCoord`
            Co-ordinates along the great arc in the co-ordinate frame of the
            initial coordinate.
        """

        # Calculate the Cartesian locations from the first to second points
        great_arc_points_cartesian = (self._v1[np.newaxis, :] * np.cos(self._angles) +
                                      self._v3[np.newaxis, :] * np.sin(self._angles) +
                                      self._center_cartesian) * self._distance_unit

        # Return the coordinates of the great arc between the start and end
        # points
        return SkyCoord(great_arc_points_cartesian[:, 0],
                        great_arc_points_cartesian[:, 1],
                        great_arc_points_cartesian[:, 2],
                        obstime=self._output_obstime,
                        observer=self._output_observer,
                        frame=Heliocentric).transform_to(self._output_frame)


class ArcVisibility:
    """
    Calculates visibility properties of a GreatArc object or a one-dimensional
    SkyCoord.
    """
    def __init__(self, c):
        if isinstance(c, GreatArc):
            self.coordinates = c.coordinates
        elif isinstance(c, SkyCoord):
            if c.dim > 2:
                raise ValueError('Input coordinates must be one-dimensional.')
            self.coordinates = c
        else:
            raise ValueError('Input must be either a GreatArc object or a one-dimensional SkyCoord')

        # Calculate changes in the visibility of the arc coordinate
        self._front = self.visibility.astype(np.int)
        self._change = self._front[1:] - self._front[0:-1]

    @property
    def visibility(self):
        """
        The visibility of each of the arc coordinates as seen from the arc's
        observer.  If a value is True, then the coordinate is in front of the
        plane of the sky.  If False, then the coordinate is behind the plane of
        the sky.
        """
        return self.coordinates.transform_to(Heliocentric).z.value > 0

    @property
    def all_on_front(self):
        """
        Returns True if every arc coordinate is visible, False otherwise.  When
        True, every arc coordinate is visible from the arc's observer.
        """
        return np.all(self.visibility)

    @property
    def all_on_back(self):
        """
        Returns True if every arc coordinate is not visible, False otherwise. When
        True, every coordinate is on the back of the Sun as seen from the arc's
        observer.
        """
        return np.all(~self.visibility)

    @property
    def from_front_to_back(self):
        """
        Returns the index at which the visibility of the arc switches from being
        visible (on the disk of the Sun) to not visible (on the back of the Sun),
        as seen by the arc's observer.  The index indicates the first coordinate
        along the direction of the arc that is not visible from the arc's observer.
        If all the arc coordinates are on the front or back of the visible disk of
        the Sun as seen from the arc's viewpoint, None is returned.
        """
        if self.all_on_front or self.all_on_back:
            return None
        else:
            test = self._change == -1
            if np.any(test):
                return np.where(test)[0][0]
            else:
                return None

    @property
    def from_back_to_front(self):
        """
        Returns the index at which the visibility of the arc switches from being
        not visible (on the back of the Sun) to visible (on the front of the Sun),
        as seen by the arc's observer.  The index indicates the first coordinate
        along the direction of the arc that is visible from the arc's observer.
        If all the arc coordinates are on the front or back of the visible disk of
        the Sun as seen from the arc's viewpoint, None is returned.
        """
        if self.all_on_front or self.all_on_back:
            return None
        else:
            test = self._change == 1
            if np.any(test):
                return np.where(test)[0][0]
            else:
                return None<|MERGE_RESOLUTION|>--- conflicted
+++ resolved
@@ -72,11 +72,8 @@
     >>> m.plot(axes=ax)  # doctest: +SKIP
     >>> ax.plot_coord(great_arc.coordinates, color='c')  # doctest: +SKIP
     >>> plt.show()  # doctest: +SKIP
-
     """
-
-    def __init__(self, initial, target, center=None, points=100, great_circle=False, use_inner_angle_direction=True):
-
+    def __init__(self, initial, target, center=None, points=100, great_circle=False, use_inner_angle_direction=True)
         # Initial and target coordinates
         self.initial = initial
         self.target = target
@@ -171,7 +168,6 @@
         # Distance on the sphere between the initial point and the target point.
         self._distance = self._radius * self._angle.value
 
-<<<<<<< HEAD
         # Interpret the points keyword
         self.points = points
         if isinstance(self.points, int):
@@ -194,11 +190,6 @@
         self._front = self._visibility.astype(np.int)
         self._change = self._front[1:] - self._front[0:-1]
 
-
-    @property
-    def angles(self):
-        return self._points*self._angle
-=======
     @property
     def angles(self):
         """
@@ -206,7 +197,6 @@
         coordinate.
         """
         return self._points * self._angle
->>>>>>> fd49b4c4
 
     @property
     def distances(self):
