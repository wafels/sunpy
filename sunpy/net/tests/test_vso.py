--- conflicted
+++ resolved
@@ -115,19 +115,11 @@
 def test_wave_inputQuantity():
     wrong_type_mesage = "Wave inputs must be astropy Quantities"
     with pytest.raises(TypeError) as excinfo:
-<<<<<<< HEAD
         va.Wavelength(10, 23)
-    assert excinfo.value.message == wrong_type_mesage
-    with pytest.raises(TypeError) as excinfo:
-        va.Wavelength(10 * u.AA, 23)
-    assert excinfo.value.message == wrong_type_mesage
-=======
-        va.Wave(10, 23)
         assert excinfo.value.message == wrong_type_mesage
     with pytest.raises(TypeError) as excinfo:
         va.Wave(10 * u.AA, 23)
         assert excinfo.value.message == wrong_type_mesage
->>>>>>> 0fbadaf0
 
 def test_wave_toangstrom():
     # TODO: this test should test that inputs are in any of spectral units
@@ -159,15 +151,9 @@
     w = va.Wavelength(1.506e7 * u.GHz, 1.506e7 * u.GHz)
     assert int(w.min.to(u.AA, u.equivalencies.spectral()).value) == 199
 
-<<<<<<< HEAD
     with pytest.raises(u.UnitsError) as excinfo:
         va.Wavelength(10 * u.g, 23 * u.g)
     assert excinfo.value.message == 'This unit is not convertable to any of [Unit("Angstrom"), Unit("kHz"), Unit("keV")]'
-=======
-    with pytest.raises(ValueError) as excinfo:
-        va.Wave(10 * u.g, 23 * u.g)
-        assert excinfo.value.message == "'g' is not a spectral supported unit"
->>>>>>> 0fbadaf0
 
 
 def test_time_xor():
