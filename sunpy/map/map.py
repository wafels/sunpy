--- conflicted
+++ resolved
@@ -25,11 +25,8 @@
 from sunpy.util.util import to_signed
 from sunpy.image.rescale import resample, reshape_image_to_4d_superpixel
 
-<<<<<<< HEAD
-=======
 from sunpy.util.cond_dispatch import ConditionalDispatch
 from sunpy.util.create import Parent
->>>>>>> c658f701
 
 """
 TODO
@@ -58,6 +55,8 @@
 
     Attributes
     ----------
+    original_header : dict
+        Dictionary representation of the original FITS header
     carrington_longitude : str
         Carrington longitude (crln_obs)
     center : dict
