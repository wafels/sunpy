--- conflicted
+++ resolved
@@ -414,9 +414,6 @@
     mask = np.zeros_like(aia171_test_map.data, dtype=bool)
     mask[0:shape[0]/2, 0:shape[1]/2] = True
     masked_map = sunpy.map.Map(np.ma.array(aia171_test_map.data, mask=mask), aia171_test_map.meta)
-<<<<<<< HEAD
-    masked_map.plot()
-=======
     masked_map.plot()
 
 
@@ -428,4 +425,3 @@
     masked_map = sunpy.map.Map(np.ma.array(aia171_test_map.data, mask=mask), aia171_test_map.meta)
     ax = plt.gca()
     masked_map.plot(axes=ax)
->>>>>>> 90d2b2a5
