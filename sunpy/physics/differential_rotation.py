--- conflicted
+++ resolved
@@ -201,12 +201,8 @@
     return heliographic_rotated.transform_to(new_observer).transform_to(coordinate.frame.name)
 
 
-<<<<<<< HEAD
-def _warp_sun_coordinates(xy, smap, observer, **diffrot_kwargs):
-=======
 @u.quantity_input
 def _warp_sun_coordinates(xy, smap, dt: u.s, **diffrot_kwargs):
->>>>>>> 8d2f470e
     """
     Function that returns a new list of coordinates for each input coord.
     This is an inverse function needed by the scikit-image `transform.warp`
@@ -263,12 +259,8 @@
     return xy2
 
 
-<<<<<<< HEAD
-def diffrot_map(smap, observer=None, time=None, **diffrot_kwargs):
-=======
 @u.quantity_input
 def diffrot_map(smap, time=None, dt: u.s=None, pad=False, **diffrot_kwargs):
->>>>>>> 8d2f470e
     """
     Function to apply solar differential rotation to a sunpy map.
 
